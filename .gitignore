--- conflicted
+++ resolved
@@ -3,12 +3,6 @@
 *.py[cod]
 *$py.class
 
-<<<<<<< HEAD
-# C extensions
-*.so
-
-=======
->>>>>>> 9a51572d
 # Distribution / packaging
 .Python
 build/
@@ -48,31 +42,6 @@
 .hypothesis/
 .pytest_cache/
 
-<<<<<<< HEAD
-# Scrapy stuff:
-.scrapy
-
-# Sphinx documentation
-docs/_build/
-
-# PyBuilder
-target/
-
-# IPython
-profile_default/
-ipython_config.py
-
-# pyenv
-.python-version
-
-# PEP 582; used by e.g. github.com/David-OConnor/pyflow
-__pypackages__/
-
-# SageMath parsed files
-*.sage.py
-
-=======
->>>>>>> 9a51572d
 # Environments
 .env
 .venv
@@ -82,18 +51,6 @@
 env.bak/
 venv.bak/
 
-<<<<<<< HEAD
-# mypy
-.mypy_cache/
-.dmypy.json
-dmypy.json
-
-# Jetbrains is annoying
-.idea/
-
-# And so is VS Code
-=======
 # IDE Specific
 .idea/
->>>>>>> 9a51572d
 .vscode/
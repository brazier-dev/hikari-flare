from __future__ import annotations

import abc
<<<<<<< HEAD
import itertools
=======
import copy
>>>>>>> e59d9583
import typing as t

import hikari
import sigparse

from flare.exceptions import ComponentError, MissingRequiredParameterError
from flare.internal import event_handler, serde

if t.TYPE_CHECKING:
    from flare import context

P = t.ParamSpec("P")

__all__: t.Final[t.Sequence[str]] = ("Component", "button", "Button")


class Component(abc.ABC, t.Generic[P]):
    """
    An abstract class that all components derive from.
    """

<<<<<<< HEAD
    @abc.abstractmethod
    def build(self, *args: P.args, **kwargs: P.kwargs) -> hikari.api.ActionRowBuilder:
        ...
=======
    def __init__(
        self,
        cookie: str | None,
        callback: t.Callable[t.Concatenate[context.Context, P], t.Awaitable[None]],
    ) -> None:
        self._custom_id = None
        self._callback = callback
        self.cookie = cookie or f"{callback.__name__}.{callback.__module__}"

        self.args = {param.name: param.annotation for param in sigparse.sigparse(callback)[1:]}

        if not self.args:
            # If no args were passed, calling with_params isn't necessary to construct custom_id
            self._custom_id = self.cookie

        event_handler.components[self.cookie] = self

    @property
    def width(self) -> int:
        """
        The width of the component.
        """
        return 1

    @property
    def custom_id(self) -> str:
        """
        The custom ID of the component.
        """
        if self._custom_id is None:
            raise MissingRequiredParameterError(
                f"Component received no parameters when it has {len(self.args)}. Did you forget to call `with_params()`?"
            )
        return self._custom_id
>>>>>>> e59d9583

    @property
    def callback(
        self,
    ) -> t.Callable[t.Concatenate[context.Context, P], t.Awaitable[None]]:
<<<<<<< HEAD
        """The callback for this component."""
        ...

    @property
    @abc.abstractmethod
    def args(self) -> dict[str, t.Any]:
        """A mapping of argument names to annotations."""
=======
        return self._callback

    def set(self, *_: P.args, **values: P.kwargs) -> Component[P]:
        new = copy.copy(self)  # Create new instance with params set
        new._custom_id = serde.serialize(self.cookie, self.args, values)
        return new

    @abc.abstractmethod
    def build(self, action_row: hikari.api.ActionRowBuilder) -> None:
        """Build and append a flare component to a hikari action row."""
>>>>>>> e59d9583
        ...

    @abc.abstractmethod
    async def update_state(self, ctx: context.Context, *_: P.args, **kwargs: P.kwargs) -> None:
        ...

    def as_keyword(
        self, args: list[t.Any], kwargs: dict[str, t.Any]
    ) -> dict[str, t.Any]:
        """
        Convert arguments and keyword arguments in a dictionary of keyword arguments.
        """
        out: dict[str, t.Any] = {}

        for k, v in zip(self.args.keys(), itertools.chain(args, kwargs.values())):
            out[k] = v

        return out


class button:
    """
    A button message component.

    Args:
        label:
            The label on the button.
        style:
            The button style.
        cookie:
            An identifier to use for the button. A custom cookie can be supplied so
            a shorter one is used in serializing and deserializing.
    """

    def __init__(
        self,
        label: str | None,
        emoji: hikari.Emoji | str | None,
        style: hikari.ButtonStyle,
        disabled: bool = False,
        cookie: str | None = None,
    ) -> None:
        self.label = label
        self.emoji = emoji
        self.disabled = disabled
        self.style = style
        self.cookie = cookie

    def __call__(self, callback: t.Callable[t.Concatenate[context.Context, P], t.Awaitable[None]]) -> Button[P]:
        return Button(
            callback=callback,
            label=self.label,
            emoji=self.emoji,
            disabled=self.disabled,
            style=self.style,
            cookie=self.cookie,
        )


class Button(Component[P]):
    def __init__(
        self,
        *,
        callback: t.Callable[t.Concatenate[context.Context, P], t.Awaitable[None]],
        label: str | None,
        emoji: hikari.Emoji | str | None,
        style: hikari.ButtonStyle,
        disabled: bool = False,
        cookie: str | None,
    ) -> None:
        super().__init__(cookie, callback)
        self.label = label
        self.emoji = emoji
        self.style = style
        self.disabled = disabled

<<<<<<< HEAD
        self._args = {
            param.name: param.annotation for param in sigparse.sigparse(callback)[1:]
        }
        handle_response.components[self.cookie] = self
=======
        if isinstance(self.emoji, str):
            self.emoji = hikari.Emoji.parse(self.emoji)
>>>>>>> e59d9583

    def build(self, action_row: hikari.api.ActionRowBuilder) -> None:
        """
        Build the button into the passed action row.
        """

<<<<<<< HEAD
    @property
    def args(self) -> dict[str, t.Any]:
        return self._args

    def build(self, *args: P.args, **kwargs: P.kwargs) -> hikari.api.ActionRowBuilder:
        # if not __action_row:
        __action_row = hikari.impl.ActionRowBuilder()

        id = serde.serialize(self.cookie, self.args, self.as_keyword(args, kwargs))
=======
        if self.style == hikari.ButtonStyle.LINK:
            raise ComponentError("Link buttons are not supported.")
>>>>>>> e59d9583

        if not self.label and not self.emoji:
            raise ComponentError("Label and emoji cannot both be empty for button component.")

<<<<<<< HEAD
    async def update_state(
        self, ctx: context.Context, *args: P.args, **kwargs: P.kwargs
    ) -> None:
        ...
=======
        button = action_row.add_button(self.style, self.custom_id)

        if self.label:
            button.set_label(self.label)

        if self.emoji:
            button.set_emoji(self.emoji)

        button.set_is_disabled(self.disabled)

        button.add_to_container()

    async def update_state(self, ctx: context.Context, *_: P.args, **kwargs: P.kwargs) -> None:
        ...


# MIT License
#
# Copyright (c) 2022-present Lunarmagpie
#
# Permission is hereby granted, free of charge, to any person obtaining a copy
# of this software and associated documentation files (the "Software"), to deal
# in the Software without restriction, including without limitation the rights
# to use, copy, modify, merge, publish, distribute, sublicense, and/or sell
# copies of the Software, and to permit persons to whom the Software is
# furnished to do so, subject to the following conditions:
#
# The above copyright notice and this permission notice shall be included in all
# copies or substantial portions of the Software.
#
# THE SOFTWARE IS PROVIDED "AS IS", WITHOUT WARRANTY OF ANY KIND, EXPRESS OR
# IMPLIED, INCLUDING BUT NOT LIMITED TO THE WARRANTIES OF MERCHANTABILITY,
# FITNESS FOR A PARTICULAR PURPOSE AND NONINFRINGEMENT. IN NO EVENT SHALL THE
# AUTHORS OR COPYRIGHT HOLDERS BE LIABLE FOR ANY CLAIM, DAMAGES OR OTHER
# LIABILITY, WHETHER IN AN ACTION OF CONTRACT, TORT OR OTHERWISE, ARISING FROM,
# OUT OF OR IN CONNECTION WITH THE SOFTWARE OR THE USE OR OTHER DEALINGS IN THE
# SOFTWARE.
>>>>>>> e59d9583
<|MERGE_RESOLUTION|>--- conflicted
+++ resolved
@@ -1,11 +1,8 @@
 from __future__ import annotations
 
 import abc
-<<<<<<< HEAD
 import itertools
-=======
 import copy
->>>>>>> e59d9583
 import typing as t
 
 import hikari
@@ -27,11 +24,6 @@
     An abstract class that all components derive from.
     """
 
-<<<<<<< HEAD
-    @abc.abstractmethod
-    def build(self, *args: P.args, **kwargs: P.kwargs) -> hikari.api.ActionRowBuilder:
-        ...
-=======
     def __init__(
         self,
         cookie: str | None,
@@ -66,21 +58,11 @@
                 f"Component received no parameters when it has {len(self.args)}. Did you forget to call `with_params()`?"
             )
         return self._custom_id
->>>>>>> e59d9583
 
     @property
     def callback(
         self,
     ) -> t.Callable[t.Concatenate[context.Context, P], t.Awaitable[None]]:
-<<<<<<< HEAD
-        """The callback for this component."""
-        ...
-
-    @property
-    @abc.abstractmethod
-    def args(self) -> dict[str, t.Any]:
-        """A mapping of argument names to annotations."""
-=======
         return self._callback
 
     def set(self, *_: P.args, **values: P.kwargs) -> Component[P]:
@@ -91,7 +73,6 @@
     @abc.abstractmethod
     def build(self, action_row: hikari.api.ActionRowBuilder) -> None:
         """Build and append a flare component to a hikari action row."""
->>>>>>> e59d9583
         ...
 
     @abc.abstractmethod
@@ -168,45 +149,20 @@
         self.style = style
         self.disabled = disabled
 
-<<<<<<< HEAD
-        self._args = {
-            param.name: param.annotation for param in sigparse.sigparse(callback)[1:]
-        }
-        handle_response.components[self.cookie] = self
-=======
         if isinstance(self.emoji, str):
             self.emoji = hikari.Emoji.parse(self.emoji)
->>>>>>> e59d9583
 
     def build(self, action_row: hikari.api.ActionRowBuilder) -> None:
         """
         Build the button into the passed action row.
         """
 
-<<<<<<< HEAD
-    @property
-    def args(self) -> dict[str, t.Any]:
-        return self._args
-
-    def build(self, *args: P.args, **kwargs: P.kwargs) -> hikari.api.ActionRowBuilder:
-        # if not __action_row:
-        __action_row = hikari.impl.ActionRowBuilder()
-
-        id = serde.serialize(self.cookie, self.args, self.as_keyword(args, kwargs))
-=======
         if self.style == hikari.ButtonStyle.LINK:
             raise ComponentError("Link buttons are not supported.")
->>>>>>> e59d9583
 
         if not self.label and not self.emoji:
             raise ComponentError("Label and emoji cannot both be empty for button component.")
 
-<<<<<<< HEAD
-    async def update_state(
-        self, ctx: context.Context, *args: P.args, **kwargs: P.kwargs
-    ) -> None:
-        ...
-=======
         button = action_row.add_button(self.style, self.custom_id)
 
         if self.label:
@@ -243,5 +199,4 @@
 # AUTHORS OR COPYRIGHT HOLDERS BE LIABLE FOR ANY CLAIM, DAMAGES OR OTHER
 # LIABILITY, WHETHER IN AN ACTION OF CONTRACT, TORT OR OTHERWISE, ARISING FROM,
 # OUT OF OR IN CONNECTION WITH THE SOFTWARE OR THE USE OR OTHER DEALINGS IN THE
-# SOFTWARE.
->>>>>>> e59d9583
+# SOFTWARE.
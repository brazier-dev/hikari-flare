--- conflicted
+++ resolved
@@ -66,29 +66,20 @@
         super().__init__()
         self._custom_id = None
         self._callback = callback
-<<<<<<< HEAD
-        self._cookie = cookie or f"{callback.__name__}.{callback.__module__}"
-=======
-        self.cookie = cookie or hashlib.blake2s(
+        self._cookie = cookie or hashlib.blake2s(
             f"{callback.__name__}.{callback.__module__}".encode("latin1"), digest_size=8
         ).digest().decode("latin1")
->>>>>>> fce38ff9
 
         parameters = sigparse.sigparse(callback)[1:]
         self.args = {param.name: param.annotation for param in parameters}
 
         if not self.args:
-<<<<<<< HEAD
-            # If no args were passed, calling set() isn't necessary to construct custom_id
+            # If no args were passed, calling set() isn't necessary to construct custom_id.
             self._custom_id = bootstrap.active_serde.serialize(self._cookie, {}, {})
-=======
-            # If no args were passed, calling set() isn't necessary to construct custom_id.
-            self._custom_id = bootstrap.active_serde.serialize(self.cookie, {}, {})
         else:
             # If the function only has optional kwargs, calling set() isn't necessary.
             if all(param.has_default for param in parameters):
-                self._custom_id = bootstrap.active_serde.serialize(self.cookie, self.args, {})
->>>>>>> fce38ff9
+                self._custom_id = bootstrap.active_serde.serialize(self._cookie, self.args, {})
 
         bootstrap.components[self._cookie] = self
 

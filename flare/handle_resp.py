import hikari
from flare.context import Context
import typing
from flare import id

_bot = None

def install(bot: hikari.GatewayBot) -> None:
    global _bot
    _bot = bot

    _bot.subscribe(hikari.InteractionCreateEvent, _on_inter)

components: dict[str, typing.Any] = {}

async def _on_inter(event: hikari.InteractionCreateEvent) -> None:
    if event.interaction.type is not hikari.InteractionType.MESSAGE_COMPONENT:
        return

    assert isinstance(event.interaction, hikari.ComponentInteraction)

    cookie, kwargs = id.deserialize(event.interaction.custom_id, components)
    component = components[cookie]

    ctx = Context(
        interaction=event.interaction,
        author=event.interaction.user,
    )

    await component.callback(ctx, **_cast_kwargs(kwargs, component.args))

def _is_union(obj: typing.Any) -> bool:
    return hasattr(obj, "__args__")

def _get_left(obj: typing.Any) -> typing.Any:
    if not _is_union(obj):
        return obj
    return typing.get_args(obj)[0]

def _cast_kwargs(kwargs: dict[str, typing.Any], types: dict[str, typing.Any]) -> dict[str, typing.Any]:
<<<<<<< HEAD
    print(kwargs)
=======
>>>>>>> cc858004
    ret: dict[str, typing.Any] = {}
    for k, v in kwargs.items():
        cast_to = types.get(k)

        if cast_to:
            ret[k] = _get_left(cast_to)(v)
        else:
            ret[k] = v

    return ret<|MERGE_RESOLUTION|>--- conflicted
+++ resolved
@@ -38,10 +38,6 @@
     return typing.get_args(obj)[0]
 
 def _cast_kwargs(kwargs: dict[str, typing.Any], types: dict[str, typing.Any]) -> dict[str, typing.Any]:
-<<<<<<< HEAD
-    print(kwargs)
-=======
->>>>>>> cc858004
     ret: dict[str, typing.Any] = {}
     for k, v in kwargs.items():
         cast_to = types.get(k)

--- conflicted
+++ resolved
@@ -4,11 +4,7 @@
 import typing
 
 from flare.converters import get_converter
-<<<<<<< HEAD
-from flare.exceptions import SerializerError
-=======
 from flare.exceptions import SerializerError, SerializerVersionViolation
->>>>>>> fddc0947
 
 if typing.TYPE_CHECKING:
     from flare.components import base
@@ -75,19 +71,10 @@
         if version is not None and len(get_converter(int).to_str(version)) > 1:
             raise ValueError("Serde version must serialize to a single character.")
 
-<<<<<<< HEAD
-    out = out[:-1]
-    if len(out) > 100:
-        raise SerializerError(
-            f"Custom ID is too long for cookie {cookie}, try reducing the number of state parameters your component takes.\nReceived length: {len(out)}, max length is 100."
-        )
-    return out
-=======
     @property
     def SEP(self) -> str:
         """The separator used to separate arguments."""
         return self._SEP
->>>>>>> fddc0947
 
     @property
     def ESC(self) -> str:
@@ -181,16 +168,8 @@
 
         component_ = map.get(cookie)
 
-<<<<<<< HEAD
-    component = map.get(cookie)
-    if component is None:
-        raise SerializerError(f"Unknown cookie: {cookie}")
-
-    types = component.args
-=======
         if component_ is None:
             raise SerializerError(f"Component with cookie {cookie} does not exist.")
->>>>>>> fddc0947
 
         types = component_.args
 
@@ -201,8 +180,4 @@
                 arg = arg.replace(self.ESC_NULL, self.NULL)
                 transformed_args[k] = arg
 
-<<<<<<< HEAD
-    return (component, _cast_kwargs(transformed_args, component.args))
-=======
-        return (component_, self._cast_kwargs(transformed_args, component_.args))
->>>>>>> fddc0947
+        return (component_, self._cast_kwargs(transformed_args, component_.args))
--- conflicted
+++ resolved
@@ -33,15 +33,10 @@
 
     for k, v in types.items():
         val = kwargs.get(k)
-<<<<<<< HEAD
         converter = _get_converter(v)
-        out += f"{(converter.to_str(val).replace(NULL, ESC_NULL) if val is not None else NULL).replace(SEP, ESC_SEP)}{SEP}"
-=======
-        converter = converters.get_converter(v)
         out += (
             f"{(converter.to_str(val).replace(NULL, ESC_NULL) if val is not None else NULL).replace(SEP, ESC_SEP)}{SEP}"
         )
->>>>>>> b5a5cf15
 
     return out[:-1]
 

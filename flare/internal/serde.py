--- conflicted
+++ resolved
@@ -33,13 +33,8 @@
 
     @abc.abstractmethod
     async def deserialize(
-<<<<<<< HEAD
         self, custom_id: str, map: dict[str, t.Any]
-    ) -> tuple[base.CallbackComponent[...], dict[str, t.Any]]:
-=======
-        self, custom_id: str, map: dict[str, typing.Any]
-    ) -> tuple[type[base.CallbackComponent], dict[str, typing.Any]]:
->>>>>>> 1f857bc7
+    ) -> tuple[type[base.CallbackComponent], dict[str, t.Any]]:
         """
         Decode a custom_id for a component.
 
@@ -157,13 +152,8 @@
         return ret
 
     async def deserialize(
-<<<<<<< HEAD
         self, custom_id: str, map: dict[str, t.Any]
-    ) -> tuple[base.CallbackComponent[...], dict[str, t.Any]]:
-=======
-        self, custom_id: str, map: dict[str, typing.Any]
-    ) -> tuple[type[base.CallbackComponent], dict[str, typing.Any]]:
->>>>>>> 1f857bc7
+    ) -> tuple[type[base.CallbackComponent], dict[str, t.Any]]:
         if self.VER is not None:  # Allow for no version to disable verification
             version = await get_converter(int).from_str(custom_id[0])
 

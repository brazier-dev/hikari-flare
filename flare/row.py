from __future__ import annotations

import typing as t

import hikari

from flare.components.base import Component
from flare.exceptions import RowMaxWidthError

<<<<<<< HEAD
from .component import Component, Button

=======
>>>>>>> 2333a0c9

class Row(hikari.api.ComponentBuilder, t.MutableSequence[Component[...]]):
    def __init__(self, *components: Component[...]) -> None:
        if (width := sum(component.width for component in components)) > 5:
            raise RowMaxWidthError(f"Row only has space for a combined width of 5 components, got {width}.")

        self._components = list(components)

    def __check_width(self, value: Component[...]):
        if (width := sum(component.width for component in self._components) + value.width) > 5:
            raise RowMaxWidthError(
                f"Row only has space for a combined width of 5 components, with added component it would be {width}."
            )

    @t.overload
    def __getitem__(self, value: int) -> Component[...]:
        ...

    @t.overload
    def __getitem__(self, value: slice) -> t.Sequence[Component[...]]:
        ...

    def __getitem__(self, value: t.Union[slice, int]) -> t.Union[Component[...], t.Sequence[Component[...]]]:
        return self._components[value]

    def __len__(self) -> int:
        return len(self._components)

    def __setitem__(self, key: int, value: Component[...]) -> None:
        self.__check_width(value)
        self._components[key] = value

    def __delitem__(self, key: int) -> None:
        del self._components[key]

    @classmethod
    def from_message(cls, message: hikari.Message) -> t.MutableSequence[Row]:
        """Create a row from a message's components.

        Parameters
        ----------
        message : hikari.Message
            The message to create the row from.

        Returns
        -------
        Row
            The created rows from the message's components.
        """
        rows: list[Row] = []

        for i, action_row in enumerate(message.components):
            assert isinstance(action_row, hikari.ActionRowComponent)

            for component in action_row.components:
                if isinstance(component, hikari.ButtonComponent) and (button := Button.from_partial(component)): # type: ignore
                    rows[i].append(button) if len(rows)-1 >= i else rows.append(cls()) and rows[i].append(button) # type: ignore
            
        return rows
        

    def build(self) -> t.MutableMapping[str, t.Any]:
        row = hikari.impl.ActionRowBuilder()

        for component in self._components:
            component.build(row)

        return row.build()

    def insert(self, index: int, value: Component[...]) -> None:
        self.__check_width(value)
        self._components.insert(index, value)<|MERGE_RESOLUTION|>--- conflicted
+++ resolved
@@ -4,14 +4,9 @@
 
 import hikari
 
-from flare.components.base import Component
+from flare.components import Component, Button, Select
 from flare.exceptions import RowMaxWidthError
 
-<<<<<<< HEAD
-from .component import Component, Button
-
-=======
->>>>>>> 2333a0c9
 
 class Row(hikari.api.ComponentBuilder, t.MutableSequence[Component[...]]):
     def __init__(self, *components: Component[...]) -> None:
@@ -69,6 +64,8 @@
             for component in action_row.components:
                 if isinstance(component, hikari.ButtonComponent) and (button := Button.from_partial(component)): # type: ignore
                     rows[i].append(button) if len(rows)-1 >= i else rows.append(cls()) and rows[i].append(button) # type: ignore
+                elif isinstance(component, hikari.SelectMenuComponent) and (select := Select.from_partial(component)): # type: ignore
+                    rows[i].append(select) if len(rows)-1 >= i else rows.append(cls()) and rows[i].append(select) # type: ignore
             
         return rows
         

--- conflicted
+++ resolved
@@ -6,19 +6,9 @@
 reportImportCycles = false
 
 [tool.black]
-<<<<<<< HEAD
-line-length     = 120
-target-version  = ["py310"]
-include         = ".*py$"
-
-[tool.isort]
-profile = "black"
-force_single_line = true
-=======
 line-length = 120
 target-version = ["py310"]
 include = ".*py$"
 
 [tool.isort]
-profile = "black"
->>>>>>> 9a51572d
+profile = "black"